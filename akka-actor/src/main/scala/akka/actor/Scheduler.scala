--- conflicted
+++ resolved
@@ -28,17 +28,7 @@
   private[akka] val service = Executors.newSingleThreadScheduledExecutor(SchedulerThreadFactory)
 
   private def createSendRunnable(receiver: ActorRef, message: Any, throwWhenReceiverExpired: Boolean): Runnable = {
-<<<<<<< HEAD
-    new Runnable {
-      def run =
-        if (receiver.isShutdown && throwWhenReceiverExpired)
-          throw new RuntimeException("Receiver not found, unregistered")
-        else
-          receiver ! message
-    }
-=======
     new Runnable { def run = receiver ! message }
->>>>>>> 963ea0d9
   }
 
   /**
